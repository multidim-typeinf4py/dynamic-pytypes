import pathlib
import typing

import pandas as pd
from constants import Column, Schema
from typegen.evaluation import FileTypeHintsCollector
from typegen.evaluation.normalize_types import normalize_type

root = pathlib.Path.cwd()
relative_sample_folder_path = (
    pathlib.Path("tests")
    / "resource"
    / "typegen"
    / "evaluation"
    / "file_type_hints_collector"
)
sample_folder_path = root / relative_sample_folder_path
sample_data_folder_path = (
    root
    / "tests"
    / "resource"
    / "external"
    / "PyTypes_BinaryFiles"
    / "sample_typehint_data_files"
)


def test_file_type_hints_collector_returns_correct_data_for_filename():
    filename1 = str(relative_sample_folder_path / "file_with_type_hints.py")
    filename2 = "file_with_type_hints.py"

    test_object = FileTypeHintsCollector()
    method_to_tests_to_test = [
        lambda: test_object.collect_data_from_file(root, filename1),
        lambda: test_object.collect_data_from_file(sample_folder_path, filename2),
    ]
    _test_with(
        [
            "sample_data_of_one_file_root.pytype",
            "sample_data_of_one_file_sample_folder.pytype",
        ],
        test_object,
        method_to_tests_to_test,
<<<<<<< HEAD
        25,
=======
        24,
>>>>>>> a5ef3e04
    )


def test_file_type_hints_collector_returns_correct_data_for_filenames():
    filenames1 = [
        str(relative_sample_folder_path / "file_with_type_hints.py"),
        str(relative_sample_folder_path / "subfolder/file_with_type_hints2.py"),
    ]
    filenames2 = ["file_with_type_hints.py", "subfolder/file_with_type_hints2.py"]

    test_object = FileTypeHintsCollector()
    method_to_tests_to_test = [
        lambda: test_object.collect_data_from_files(root, filenames1),
        lambda: test_object.collect_data_from_files(sample_folder_path, filenames2),
    ]
    _test_with(
        [
            "sample_data_of_two_files_root.pytype",
            "sample_data_of_two_files_sample_folder.pytype",
        ],
        test_object,
        method_to_tests_to_test,
<<<<<<< HEAD
        28,
=======
        27,
>>>>>>> a5ef3e04
    )


def test_file_type_hints_collector_returns_correct_data_for_folder():
    folder_path = sample_folder_path

    test_object = FileTypeHintsCollector()
    method_to_tests_to_test = [
        lambda: test_object.collect_data_from_folder(root, folder_path, False),
        lambda: test_object.collect_data_from_folder(
            sample_folder_path, folder_path, False
        ),
    ]
    _test_with(
        [
            "sample_data_of_folder_root.pytype",
            "sample_data_of_folder_sample_folder.pytype",
        ],
        test_object,
        method_to_tests_to_test,
<<<<<<< HEAD
        35,
=======
        29,
>>>>>>> a5ef3e04
    )


def test_file_type_hints_collector_returns_correct_data_for_folder_including_subdirs():
    folder_path = sample_folder_path

    test_object = FileTypeHintsCollector()
    method_to_tests_to_test = [
        lambda: test_object.collect_data_from_folder(root, folder_path, True),
        lambda: test_object.collect_data_from_folder(
            sample_folder_path, folder_path, True
        ),
    ]
    _test_with(
        [
            "sample_data_of_folder_root_including_subdirs.pytype",
            "sample_data_of_folder_sample_folder_including_subdirs.pytype",
        ],
        test_object,
        method_to_tests_to_test,
<<<<<<< HEAD
        38,
=======
        32,
>>>>>>> a5ef3e04
    )


def test_file_type_hints_collector_returns_correct_data_for_multiple_file_paths():
    file_paths = [
        sample_folder_path / "file_with_type_hints.py",
        sample_folder_path / "subfolder" / "file_with_type_hints2.py",
    ]
    test_object = FileTypeHintsCollector()
    method_to_tests_to_test = [
        lambda: test_object.collect_data(root, file_paths),
        lambda: test_object.collect_data(sample_folder_path, file_paths),
    ]
    _test_with(
        [
            "sample_data_of_two_files_root.pytype",
            "sample_data_of_two_files_sample_folder.pytype",
        ],
        test_object,
        method_to_tests_to_test,
<<<<<<< HEAD
        28,
    )


def test_file_type_hints_collector_returns_correct_data_for_complex_type_hints():
    filename = "file_with_complex_type_hints.py"
    expected_typehints = [
        "None | bool",
        "dict[str, typegen.evaluation.FileTypeHintsCollector]",
        "None | float | int | str",
        "None | bool | numpy.ndarray | str",
        "dict[None | typegen.evaluation.FileTypeHintsCollector, dict[float, None | bool | int]] | list[str]",
    ]
    test_object = FileTypeHintsCollector()
    test_object.collect_data_from_file(sample_folder_path, filename)
    actual_data = test_object.typehint_data
    actual_typehints = actual_data[constants.TraceData.VARTYPE].tolist()
    print(actual_typehints)
    for actual_typehint, expected_typehint in zip(actual_typehints, expected_typehints):
        assert actual_typehint == expected_typehint
=======
        27,
    )
>>>>>>> a5ef3e04


def _test_with(
    expected_data_filenames: list[str],
    test_object: FileTypeHintsCollector,
    method_to_tests_to_test: list[typing.Callable],
    amount_rows: int,
):
    actual_data_elements = []
    for i, expected_data_filename in enumerate(expected_data_filenames):
        method_to_test = method_to_tests_to_test[i]
        actual_typehint_data = _test_and_get_actual_data(
            expected_data_filename, test_object, method_to_test, amount_rows
        )

        actual_typehint_data = actual_typehint_data.drop(
<<<<<<< HEAD
            constants.TraceData.FILENAME, axis=1
=======
            Column.FILENAME, axis=1
>>>>>>> a5ef3e04
        )
        actual_data_elements.append(actual_typehint_data)

    for i, actual_typehint_data in enumerate(actual_data_elements):
        if i == 0:
            continue
        data_to_compare = actual_data_elements[i - 1]
        assert actual_typehint_data.equals(data_to_compare)


def _test_and_get_actual_data(
    expected_data_filename: str,
    test_object: FileTypeHintsCollector,
    method_to_test: typing.Callable,
    amount_rows: int,
) -> pd.DataFrame:
    expected_trace_data_file_path = sample_data_folder_path / expected_data_filename
    expected_typehint_data = pd.read_pickle(expected_trace_data_file_path)
    expected_typehint_data = expected_typehint_data.astype(
<<<<<<< HEAD
        constants.TraceData.TYPE_HINT_SCHEMA
=======
        Schema.TypeHintData
>>>>>>> a5ef3e04
    )

    method_to_test()
    actual_typehint_data = test_object.typehint_data

    print(actual_typehint_data)

    assert actual_typehint_data.shape[0] == amount_rows
<<<<<<< HEAD

    merged_data = actual_typehint_data.merge(
        expected_typehint_data, indicator="Merge", how="outer"
    )
    merged_data = merged_data[merged_data["Merge"] != "both"]
    print("--- Difference ---")
    print(merged_data)

    assert expected_typehint_data.equals(actual_typehint_data)

    for type_name in actual_typehint_data[constants.TraceData.VARTYPE].dropna():
        normalized_type_name = normalize_type(type_name)
        assert type_name == normalized_type_name
=======
    assert expected_typehint_data.equals(actual_typehint_data), print(
        actual_typehint_data
    )
>>>>>>> a5ef3e04

    return actual_typehint_data<|MERGE_RESOLUTION|>--- conflicted
+++ resolved
@@ -41,11 +41,7 @@
         ],
         test_object,
         method_to_tests_to_test,
-<<<<<<< HEAD
         25,
-=======
-        24,
->>>>>>> a5ef3e04
     )
 
 
@@ -68,11 +64,7 @@
         ],
         test_object,
         method_to_tests_to_test,
-<<<<<<< HEAD
         28,
-=======
-        27,
->>>>>>> a5ef3e04
     )
 
 
@@ -93,11 +85,7 @@
         ],
         test_object,
         method_to_tests_to_test,
-<<<<<<< HEAD
         35,
-=======
-        29,
->>>>>>> a5ef3e04
     )
 
 
@@ -118,11 +106,7 @@
         ],
         test_object,
         method_to_tests_to_test,
-<<<<<<< HEAD
         38,
-=======
-        32,
->>>>>>> a5ef3e04
     )
 
 
@@ -143,7 +127,6 @@
         ],
         test_object,
         method_to_tests_to_test,
-<<<<<<< HEAD
         28,
     )
 
@@ -164,10 +147,6 @@
     print(actual_typehints)
     for actual_typehint, expected_typehint in zip(actual_typehints, expected_typehints):
         assert actual_typehint == expected_typehint
-=======
-        27,
-    )
->>>>>>> a5ef3e04
 
 
 def _test_with(
@@ -184,11 +163,7 @@
         )
 
         actual_typehint_data = actual_typehint_data.drop(
-<<<<<<< HEAD
-            constants.TraceData.FILENAME, axis=1
-=======
             Column.FILENAME, axis=1
->>>>>>> a5ef3e04
         )
         actual_data_elements.append(actual_typehint_data)
 
@@ -208,11 +183,7 @@
     expected_trace_data_file_path = sample_data_folder_path / expected_data_filename
     expected_typehint_data = pd.read_pickle(expected_trace_data_file_path)
     expected_typehint_data = expected_typehint_data.astype(
-<<<<<<< HEAD
-        constants.TraceData.TYPE_HINT_SCHEMA
-=======
         Schema.TypeHintData
->>>>>>> a5ef3e04
     )
 
     method_to_test()
@@ -221,7 +192,6 @@
     print(actual_typehint_data)
 
     assert actual_typehint_data.shape[0] == amount_rows
-<<<<<<< HEAD
 
     merged_data = actual_typehint_data.merge(
         expected_typehint_data, indicator="Merge", how="outer"
@@ -232,13 +202,8 @@
 
     assert expected_typehint_data.equals(actual_typehint_data)
 
-    for type_name in actual_typehint_data[constants.TraceData.VARTYPE].dropna():
+    for type_name in actual_typehint_data[Column.VARTYPE].dropna():
         normalized_type_name = normalize_type(type_name)
         assert type_name == normalized_type_name
-=======
-    assert expected_typehint_data.equals(actual_typehint_data), print(
-        actual_typehint_data
-    )
->>>>>>> a5ef3e04
 
     return actual_typehint_data