--- conflicted
+++ resolved
@@ -164,15 +164,9 @@
         "fetching.projio.Project.test_directories",
         new_callable=mock.PropertyMock,
     ) as m:
-<<<<<<< HEAD
-        resource_path = pathlib.Path("tests", "resource", "fetching")
-        m.return_value = [resource_path]
-        p = Project(resource_path)
-=======
         fake_cwd = pathlib.Path("tests", "resource", "fetching_future")
         m.return_value = fake_cwd
         p = Project(fake_cwd)
->>>>>>> cf6004f6
 
         yield p
 
