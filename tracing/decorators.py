--- conflicted
+++ resolved
@@ -3,17 +3,14 @@
 import itertools
 import logging
 import pathlib
-<<<<<<< HEAD
+import types
+from typing import Callable, Mapping
+
+import pandas as pd
+
 from typing import Callable
 import numpy as np
 from timeit import default_timer
-=======
-import types
-from typing import Callable, Mapping
-
-import pandas as pd
-
->>>>>>> 07b78b7c
 from .tracer import Tracer
 from .ptconfig import load_config
 import constants
@@ -46,24 +43,6 @@
     return impl
 
 
-<<<<<<< HEAD
-def register_performance(proj_root: pathlib.Path | None = None):
-    """
-    Register a test function for performance testing.
-    @param proj_root the path to project's root directory
-    """
-
-    def impl(test_function: Callable[[], None]):
-        standard_tracer = Tracer(project_dir=proj_root or pathlib.Path.cwd(), apply_opts=False)
-        optimized_tracer = Tracer(project_dir=proj_root or pathlib.Path.cwd(), apply_opts=True)
-        setattr(test_function, constants.TRACERS_ATTRIBUTE, [standard_tracer, optimized_tracer])
-        return test_function
-
-    return impl
-
-
-def entrypoint(proj_root: pathlib.Path | None = None):
-=======
 def _load_mocks(func: Callable, lookup: Mapping, is_method: bool) -> dict | None:
     signature = inspect.signature(func)
     mocks = dict()
@@ -91,7 +70,22 @@
 def entrypoint(
     proj_root: pathlib.Path | None = None,
 ) -> Callable[..., pd.DataFrame | None]:
->>>>>>> 07b78b7c
+def register_performance(proj_root: pathlib.Path | None = None):
+    """
+    Register a test function for performance testing.
+    @param proj_root the path to project's root directory
+    """
+
+    def impl(test_function: Callable[[], None]):
+        standard_tracer = Tracer(project_dir=proj_root or pathlib.Path.cwd(), apply_opts=False)
+        optimized_tracer = Tracer(project_dir=proj_root or pathlib.Path.cwd(), apply_opts=True)
+        setattr(test_function, constants.TRACERS_ATTRIBUTE, [standard_tracer, optimized_tracer])
+        return test_function
+
+    return impl
+
+
+def entrypoint(proj_root: pathlib.Path | None = None):
     """
     Execute and trace all registered test functions in the same module as the marked function
     @param proj_root the path to project's root directory, which contains `pytypes.toml`
@@ -113,7 +107,65 @@
                 "The current stack frame has no predecessor, unable to trace execution!"
             )
 
-<<<<<<< HEAD
+        dfs = list()
+
+        # https://docs.python.org/3/library/collections.html#collections.ChainMap clearly exists?
+        search_space = collections.ChainMap(prev_frame.f_locals, prev_frame.f_globals)  # type: ignore
+        callables: list[tuple[type | None, types.FunctionType | types.MethodType]] = []
+
+        for entity in search_space.values():
+            if inspect.isfunction(entity) and hasattr(
+                entity, constants.TRACER_ATTRIBUTE
+            ):
+                logging.debug(f"Found registered function {entity.__name__}")
+                callables.append((None, entity))
+
+            if inspect.isclass(entity):
+                for _, mem in inspect.getmembers(entity, predicate=_method_predicate):
+                    logging.debug(
+                        f"Found registered method {entity.__name__}.{mem.__name__}"
+                    )
+                    callables.append((entity, mem))
+
+        for clazz, call in callables:
+            module = inspect.getmodule(prev_frame)
+            assert module is not None  # we can never come from a builtin
+
+            callable_name = (
+                call.__name__ if not clazz else f"{clazz.__name__}@{call.__name__}"
+            )
+            module_name = module.__name__
+            substituted_output = cfg.pytypes.output_template.format_map(
+                {
+                    "project": cfg.pytypes.project,
+                    "test_case": module_name,
+                    "func_name": callable_name,
+                }
+            )
+
+            tracer: Tracer = getattr(call, constants.TRACER_ATTRIBUTE)
+            output_path: pathlib.Path = tracer.proj_path / substituted_output
+            output_path.parent.mkdir(parents=True, exist_ok=True)
+
+            mocks = _load_mocks(call, search_space, clazz is not None)
+            if mocks is None:
+                sig = inspect.signature(call)
+                raise ValueError(f"Failed to load mocks for {callable_name}{sig}")
+
+            if clazz is None:
+                with tracer.active_trace():
+                    call(**mocks)
+            else:
+                # tracing/decorators.py: error: Need type annotation for "instance"
+                instance = object.__new__(clazz)  # type: ignore
+                with tracer.active_trace():
+                    call(instance, **mocks)
+
+            tracer.trace_data.to_pickle(str(output_path))
+            dfs.append(tracer.trace_data)
+
+        return pd.concat(dfs) if dfs else None
+
         for fname, function in prev_frame.f_globals.items():
             if not inspect.isfunction(function):
                 continue
@@ -156,65 +208,5 @@
                 )
 
                 np.save(str(project_dir / substituted_output), measured_times_mean)
-=======
-        dfs = list()
-
-        # https://docs.python.org/3/library/collections.html#collections.ChainMap clearly exists?
-        search_space = collections.ChainMap(prev_frame.f_locals, prev_frame.f_globals)  # type: ignore
-        callables: list[tuple[type | None, types.FunctionType | types.MethodType]] = []
-
-        for entity in search_space.values():
-            if inspect.isfunction(entity) and hasattr(
-                entity, constants.TRACER_ATTRIBUTE
-            ):
-                logging.debug(f"Found registered function {entity.__name__}")
-                callables.append((None, entity))
-
-            if inspect.isclass(entity):
-                for _, mem in inspect.getmembers(entity, predicate=_method_predicate):
-                    logging.debug(
-                        f"Found registered method {entity.__name__}.{mem.__name__}"
-                    )
-                    callables.append((entity, mem))
-
-        for clazz, call in callables:
-            module = inspect.getmodule(prev_frame)
-            assert module is not None  # we can never come from a builtin
-
-            callable_name = (
-                call.__name__ if not clazz else f"{clazz.__name__}@{call.__name__}"
-            )
-            module_name = module.__name__
-            substituted_output = cfg.pytypes.output_template.format_map(
-                {
-                    "project": cfg.pytypes.project,
-                    "test_case": module_name,
-                    "func_name": callable_name,
-                }
-            )
-
-            tracer: Tracer = getattr(call, constants.TRACER_ATTRIBUTE)
-            output_path: pathlib.Path = tracer.proj_path / substituted_output
-            output_path.parent.mkdir(parents=True, exist_ok=True)
-
-            mocks = _load_mocks(call, search_space, clazz is not None)
-            if mocks is None:
-                sig = inspect.signature(call)
-                raise ValueError(f"Failed to load mocks for {callable_name}{sig}")
-
-            if clazz is None:
-                with tracer.active_trace():
-                    call(**mocks)
-            else:
-                # tracing/decorators.py: error: Need type annotation for "instance"
-                instance = object.__new__(clazz)  # type: ignore
-                with tracer.active_trace():
-                    call(instance, **mocks)
-
-            tracer.trace_data.to_pickle(str(output_path))
-            dfs.append(tracer.trace_data)
-
-        return pd.concat(dfs) if dfs else None
->>>>>>> 07b78b7c
 
     return impl