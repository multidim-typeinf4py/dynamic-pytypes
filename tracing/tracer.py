--- conflicted
+++ resolved
@@ -179,20 +179,8 @@
             if possible_class is not None:
                 names2types2 = self._on_class_function_return(frame)
                 category2 = TraceDataCategory.CLASS_MEMBER
-<<<<<<< HEAD
                 self._update_trace_data_with(file_name, "", 0, category2, names2types2)
                 # Line number is 0 and function name is empty to unify matching class members more easily.
-=======
-
-                self._update_trace_data_with(
-                    file_name,
-                    possible_class,
-                    function_name,
-                    line_number,
-                    category2,
-                    names2types2,
-                )
->>>>>>> dc1abf0b
 
         elif event == "line":
             logger.info(f"Tracing line: {inspect.getframeinfo(frame)}")
