import logging
import inspect
import contextlib
import sys

import pandas as pd
import typing
import pathlib

import constants
from tracing.trace_data_category import TraceDataCategory

from .optimisation import (
    TriggerStatus,
    FrameWithMetadata,
    Ignore,
    Optimisation,
    TypeStableLoop,
)


class Tracer:
    def __init__(self, project_dir: pathlib.Path):
        if project_dir is None:
            raise TypeError

        self.trace_data = pd.DataFrame(columns=constants.TraceData.SCHEMA).astype(
            constants.TraceData.SCHEMA
        )
        self.project_dir = project_dir

        self.optimisation_stack: list[Optimisation] = list()
        self.old_values_by_variable_by_function_name: dict[str, dict] = dict()

    def start_trace(self) -> None:
        """Starts the trace."""
        logging.info("Starting trace")
        sys.settrace(self._on_trace_is_called)
        # sys.setprofile(self._on_trace_is_called)

    def stop_trace(self) -> None:
        """Stops the trace."""
        logging.info("Stopping trace")
        sys.settrace(None)
        self.trace_data.drop_duplicates(inplace=True, ignore_index=True)
        self.trace_data.drop(self.trace_data.tail(1).index, inplace=True)

    @contextlib.contextmanager
    def active_trace(self) -> typing.Iterator[None]:
        self.start_trace()
        try:
            yield None
        finally:
            self.stop_trace()

    def _update_optimisations(self, fwm: FrameWithMetadata) -> None:
        # Remove dead optimisations
        while self.optimisation_stack:
            if self.optimisation_stack[-1].status() == TriggerStatus.EXITED:
                logging.debug(
                    f"Removing {self.optimisation_stack[-1].__name__} from optimisations"
                )
                self.optimisation_stack.pop()
            else:
                break

        ## Appending; only one optimisation at a time
        # Check we do not trace somewhere we do not belong, e.g. Python's stdlib!
        # NOTE: De Morgan - if no optimisations are on and we are in an unwanted path OR
        # NOTE: if the newest optimisation is not the same Ignore and we are in an unwanted path
        ignore = Ignore(fwm)
        frame_path = pathlib.Path(fwm.frame.f_code.co_filename)
        if (
            not self.optimisation_stack or ignore != self.optimisation_stack[-1]
        ) and not frame_path.is_relative_to(self.project_dir):
            self.optimisation_stack.append(ignore)
            return

        # Entering a loop for the first time
        if fwm.is_for_loop():
            tsl = TypeStableLoop(fwm)
            if not self.optimisation_stack or tsl != self.optimisation_stack[-1]:
                self.optimisation_stack.append(tsl)
                return

    def _advance_optimisations(self, fwm: FrameWithMetadata) -> None:
        for optimisation in self.optimisation_stack:
            optimisation.advance(fwm, self.trace_data)

    def _apply_optimisation(self, fwm) -> None:
        if self.optimisation_stack:
            self.optimisation_stack[-1].apply(fwm)

    def _on_call(self, frame, arg: typing.Any) -> dict[str, type]:
        names2types = {
            var_name: type(var_value) for var_name, var_value in frame.f_locals.items()
        }

        return names2types

    def _on_return(self, frame, arg: typing.Any) -> dict[str, type]:
        code = frame.f_code
        function_name = code.co_name
        names2types = {function_name: type(arg)}
        return names2types

    def _on_line(self, frame) -> dict[str, type]:
        code = frame.f_code
        function_name = code.co_name
        names2types = _get_new_defined_local_variables_with_types(
            self.old_values_by_variable_by_function_name[function_name], frame.f_locals
        )
        return names2types

    def _on_class_function_return(self, frame) -> dict[str, type]:
        """Updates the trace data with the members of the class object."""
        first_element_name = next(iter(frame.f_locals))
        self_object = frame.f_locals[first_element_name]
        return self._evaluate_object(self_object)

    def _evaluate_object(self, class_object: typing.Any) -> dict[str, type]:
        object_dict = class_object.__dict__
        names2types = {
            var_name: type(var_value) for var_name, var_value in object_dict.items()
        }
        return names2types

    def _on_trace_is_called(self, frame, event, arg: typing.Any) -> typing.Callable:
<<<<<<< HEAD
        """Called during execution of a function which is traced. Collects trace data from the frame."""
=======
        """Is called during execution of a function which is traced. Collects trace data from the frame."""
        code = frame.f_code
        function_name = code.co_name
        possible_class = _get_class_in_frame(frame)
>>>>>>> 88a2e749

        fwm = FrameWithMetadata(frame)

        self._update_optimisations(fwm)
        self._advance_optimisations(fwm)
        self._apply_optimisation(fwm)

        # Tracing has been toggled off for this line now, simply return
        if self.optimisation_stack and isinstance(self.optimisation_stack[-1], Ignore):
            return self._on_trace_is_called

        code = frame.f_code
        function_name = code.co_name

        file_name = pathlib.Path(code.co_filename).relative_to(self.project_dir)
        line_number = frame.f_lineno

        names2types, category = None, None
        if event == "call":
            names2types = self._on_call(frame, arg)
            category = TraceDataCategory.FUNCTION_ARGUMENT

        elif event == "return":
            names2types = self._on_return(frame, arg)
            category = TraceDataCategory.FUNCTION_RETURN

            # Adds tracing data of class members if the return is from a class function.
            if possible_class is not None:
                names2types2 = self._on_class_function_return(frame)
                category2 = TraceDataCategory.CLASS_MEMBER
<<<<<<< HEAD
                self._update_trace_data_with(
                    file_name, function_name, line_number, category2, names2types2
                )
=======
                self._update_trace_data_with(file_name, possible_class, function_name, line_number, category2, names2types2)
>>>>>>> 88a2e749

        elif event == "line":
            names2types = self._on_line(frame)
            category = TraceDataCategory.LOCAL_VARIABLE

        elif event == "exception":
            pass

        # NOTE: If there is any error occurred in the trace function, it will be unset, just like settrace(None) is called.
        # NOTE: therefore, throwing an exception does not work, as the trace function will simply be unset

        if names2types and category:
            self._update_trace_data_with(
                file_name, possible_class, function_name, line_number, category, names2types
            )

        self.old_values_by_variable_by_function_name[
            function_name
        ] = frame.f_locals.copy()

        return self._on_trace_is_called

    def _update_trace_data_with(
<<<<<<< HEAD
        self,
        file_name: pathlib.Path,
        function_name: str,
        line_number: int,
        category: TraceDataCategory,
        names2types: dict[str, type],
=======
            self,
            file_name: pathlib.Path,
            class_type: type | None,
            function_name: str,
            line_number: int,
            category: TraceDataCategory,
            names2types: dict[str, type],
>>>>>>> 88a2e749
    ) -> None:
        """
        Constructs a DataFrame from the provided arguments, and appends
        it to the existing trace data collection.

        @param file_name The file name in which the variables are declared.
        @param function_name The function which declares the variable.
        @param names2types A dictionary containing the variable name and its type.
        @param line_number The line number.
        @param category The data category of the row.
        """
        varnames = list(names2types.keys())
        vartypes = list(names2types.values())

        d = {
            constants.TraceData.FILENAME: [str(file_name)] * len(varnames),
            constants.TraceData.CLASS: [class_type] * len(varnames),
            constants.TraceData.FUNCNAME: [function_name] * len(varnames),
            constants.TraceData.VARNAME: varnames,
            constants.TraceData.VARTYPE: vartypes,
            constants.TraceData.LINENO: [line_number] * len(varnames),
            constants.TraceData.CATEGORY: [category] * len(varnames),
        }
        update = pd.DataFrame(d).astype(constants.TraceData.SCHEMA)
        self.trace_data = pd.concat(
            [self.trace_data, update], ignore_index=True
        ).astype(constants.TraceData.SCHEMA)


def _get_new_defined_local_variables_with_types(
    old_values_by_variable: dict[str, typing.Any],
    new_values_by_variable: dict[str, typing.Any],
) -> dict[str, typing.Any]:
    """Gets the new defined variable from one frame to the next frame."""
    names2types = {}
    for item in new_values_by_variable.items():
        variable_name, variable_value = item[0], item[1]
        if variable_name not in old_values_by_variable:
            names2types[variable_name] = type(variable_value)
    return names2types


def _get_class_in_frame(frame) -> type | None:
    code = frame.f_code
    function_name = code.co_name
    all_possible_classes = [
        value for value in frame.f_globals.values() if inspect.isclass(value)
    ]
    for possible_class in all_possible_classes:
        if hasattr(possible_class, function_name):
            member = getattr(possible_class, function_name)
            if not inspect.isfunction(member):
                continue

            if member.__code__ == code:
                return possible_class

    return None
<|MERGE_RESOLUTION|>--- conflicted
+++ resolved
@@ -126,27 +126,21 @@
         return names2types
 
     def _on_trace_is_called(self, frame, event, arg: typing.Any) -> typing.Callable:
-<<<<<<< HEAD
         """Called during execution of a function which is traced. Collects trace data from the frame."""
-=======
-        """Is called during execution of a function which is traced. Collects trace data from the frame."""
+
+        fwm = FrameWithMetadata(frame)
+
+        self._update_optimisations(fwm)
+        self._advance_optimisations(fwm)
+        self._apply_optimisation(fwm)
+
+        # Tracing has been toggled off for this line now, simply return
+        if self.optimisation_stack and isinstance(self.optimisation_stack[-1], Ignore):
+            return self._on_trace_is_called
+
         code = frame.f_code
         function_name = code.co_name
         possible_class = _get_class_in_frame(frame)
->>>>>>> 88a2e749
-
-        fwm = FrameWithMetadata(frame)
-
-        self._update_optimisations(fwm)
-        self._advance_optimisations(fwm)
-        self._apply_optimisation(fwm)
-
-        # Tracing has been toggled off for this line now, simply return
-        if self.optimisation_stack and isinstance(self.optimisation_stack[-1], Ignore):
-            return self._on_trace_is_called
-
-        code = frame.f_code
-        function_name = code.co_name
 
         file_name = pathlib.Path(code.co_filename).relative_to(self.project_dir)
         line_number = frame.f_lineno
@@ -164,13 +158,7 @@
             if possible_class is not None:
                 names2types2 = self._on_class_function_return(frame)
                 category2 = TraceDataCategory.CLASS_MEMBER
-<<<<<<< HEAD
-                self._update_trace_data_with(
-                    file_name, function_name, line_number, category2, names2types2
-                )
-=======
                 self._update_trace_data_with(file_name, possible_class, function_name, line_number, category2, names2types2)
->>>>>>> 88a2e749
 
         elif event == "line":
             names2types = self._on_line(frame)
@@ -194,14 +182,6 @@
         return self._on_trace_is_called
 
     def _update_trace_data_with(
-<<<<<<< HEAD
-        self,
-        file_name: pathlib.Path,
-        function_name: str,
-        line_number: int,
-        category: TraceDataCategory,
-        names2types: dict[str, type],
-=======
             self,
             file_name: pathlib.Path,
             class_type: type | None,
@@ -209,7 +189,6 @@
             line_number: int,
             category: TraceDataCategory,
             names2types: dict[str, type],
->>>>>>> 88a2e749
     ) -> None:
         """
         Constructs a DataFrame from the provided arguments, and appends
