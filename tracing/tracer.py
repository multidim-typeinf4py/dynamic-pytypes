--- conflicted
+++ resolved
@@ -68,9 +68,6 @@
         )
         return names2types
 
-<<<<<<< HEAD
-    def _on_trace_is_called(self, frame, event, arg: typing.Any) -> typing.Callable:
-=======
     def _on_class_function_return(self, frame) -> dict[str, type]:
         """Updates the trace data with the members of the class object."""
         first_element_name = next(iter(frame.f_locals))
@@ -85,7 +82,6 @@
         return names2types
 
     def _on_trace_is_called(self, frame, event, arg: any) -> typing.Callable:
->>>>>>> ed1493d7
         """Is called during execution of a function which is traced. Collects trace data from the frame."""
         code = frame.f_code
         function_name = code.co_name
@@ -172,14 +168,9 @@
 
 
 def _get_new_defined_local_variables_with_types(
-<<<<<<< HEAD
     old_values_by_variable: dict[str, typing.Any],
     new_values_by_variable: dict[str, typing.Any],
 ) -> dict[str, typing.Any]:
-=======
-        old_values_by_variable: dict[str, any], new_values_by_variable: dict[str, any]
-) -> dict[str, any]:
->>>>>>> ed1493d7
     """Gets the new defined variable from one frame to the next frame."""
     names2types = {}
     for item in new_values_by_variable.items():
