# This workflow will install Python dependencies, run tests and lint with a single version of Python
# For more information see: https://help.github.com/actions/language-and-framework-guides/using-python-with-github-actions

name: Python application

on:
  push:
    branches-ignore:
      - docs*

permissions:
  contents: read

jobs:
  build:
    runs-on: ubuntu-latest

    steps:
    - name: Check out repository
      uses: actions/checkout@v3
      with:
        fetch-depth: 1
        submodules: 'true'

    - name: Update Submodules
      run: |
        git pull --recurse-submodules
        git submodule update --remote --recursive

    - name: Set up Python 3.10
      uses: actions/setup-python@v3
      with:
        python-version: "3.10"
  
    - name: Set up Poetry
      uses: snok/install-poetry@v1
      with:
        version: 1.1.10
        virtualenvs-create: true
        virtualenvs-in-project: false
        virtualenvs-path: ~/.cache/virtualenvs
        installer-parallel: true

    - name: Load cached venv
      id: cached-poetry-dependencies
      uses: actions/cache@v2
      with:
        path: ~/.cache/virtualenvs
        key: venv-${{ runner.os }}-${{ hashFiles('**/poetry.lock') }}

    - name: Install dependencies
      if: steps.cached-poetry-dependencies.outputs.cache-hit != 'true'
      run: poetry install --no-interaction --no-root

    - name: Lint with flake8
      run: |
        # stop the build if there are Python syntax errors or undefined names
        poetry run flake8 --count --select=E9,F63,F7,F82 --show-source --statistics
        # exit-zero treats all errors as warnings. The GitHub editor is 127 chars wide
        poetry run flake8 --count --exit-zero --max-complexity=12 --max-line-length=127 --statistics --format=html --htmldir ./reports/flake8 --statistics --tee --output-file flake8stats.txt

    - name: Lint with mypy
      run: |
        poetry run mypy .

    - name: PyTest + coverage
      run: |
        poetry run python main.py confgen -p .
<<<<<<< HEAD
        poetry run python -m coverage run --source=. -m pytest --ignore=tests/tracing
        poetry run python -m coverage report
        poetry run python -m coverage xml -o reports/coverage/coverage.xml
=======
        poetry run python -m pytest --ignore=tests/tracing --cov --cov-report xml:reports/coverage/coverage.xml
>>>>>>> cf6004f6

    - name: PyTest + sys.settrace
      run: | 
        poetry run python -m pytest tests/tracing

    - name: Upload artifacts
      uses: actions/upload-artifact@master
      with:
        name: coverage-report
        path: reports/coverage/coverage.xml<|MERGE_RESOLUTION|>--- conflicted
+++ resolved
@@ -66,13 +66,8 @@
     - name: PyTest + coverage
       run: |
         poetry run python main.py confgen -p .
-<<<<<<< HEAD
-        poetry run python -m coverage run --source=. -m pytest --ignore=tests/tracing
+        poetry run python -m pytest --ignore=tests/tracing --cov --cov-report xml:reports/coverage/coverage.xml
         poetry run python -m coverage report
-        poetry run python -m coverage xml -o reports/coverage/coverage.xml
-=======
-        poetry run python -m pytest --ignore=tests/tracing --cov --cov-report xml:reports/coverage/coverage.xml
->>>>>>> cf6004f6
 
     - name: PyTest + sys.settrace
       run: | 
