import enum
import logging
from abc import ABC, abstractmethod
import pathlib
import re

import libcst as cst
import libcst.matchers as m
import tqdm

from .projio import Project
import constants
<<<<<<< HEAD

from confgen import generate_cfg
=======
from common.ptconfig import write_config, TomlCfg, PyTypes
>>>>>>> 82dd8f1b


class ApplicationStrategy(ABC):
    """
    Implement for a specific test framework;
    When given a file that uses the specified framework,
    parse this file and insert code that will cause the test
    functions to be traced upon execution.
    """

    def __init__(self, recurse_into_subdirs: bool = True):
        self.globber = pathlib.Path.rglob if recurse_into_subdirs else pathlib.Path.glob

    def apply(self, project: Project):
        assert project.test_directories is not None

        for test_directory in project.test_directories:
            test_files = list(filter(self._is_test_file, self.globber(test_directory, "*")))
            for path in tqdm.tqdm(
                test_files,
                desc=f"Updating test files in {test_directory}",
            ):
                self._apply(path)

        generate_cfg(project.root)

    @abstractmethod
    def _apply(self, path: pathlib.Path) -> None:
        """Perform IO operation to modify the file pointed to by path"""
        pass

    @abstractmethod
    def _is_test_file(self, path: pathlib.Path) -> bool:
        """True iff path is a file / folder that will be executed by the framework"""
        pass


class PyTestStrategy(ApplicationStrategy):
    FUNCTION_PATTERN = constants.PYTEST_FUNCTION_PATTERN

    def __init__(self, pytest_root: pathlib.Path, recurse_into_subdirs: bool = True):
        super().__init__(recurse_into_subdirs)

        self.pytest_root = pytest_root

        self.sys_path_ext_node = cst.Expr(
            cst.parse_expression(f"sys.path.append('{self.pytest_root}')")
        )

    def _apply(self, path: pathlib.Path) -> None:
        # transformer is stateful, meaning it must be reinstantiated
        dec_trans = AppendDecoratorTransformer(
            PyTestStrategy.FUNCTION_PATTERN, self.sys_path_ext_node
        )

        with path.open() as f:
            original = cst.parse_module(f.read())
            updated = original.visit(dec_trans)

        with path.open("w") as f:
            f.write(updated.code)

    def _is_test_file(self, path: pathlib.Path) -> bool:
        if path.name.startswith("test_"):
            return path.name.endswith(".py")

        return path.name.endswith("_test.py")


ADT_LOGGER = logging.getLogger("AppendDecoratorTransformer")


class AppendDecoratorTransformer(cst.CSTTransformer):
    """
    Transforms an AST such that the trace decorator is appended on each test function.
    Additionally, imports are generated in the correct locations so that using
    the decorator is possible
    """

    TRACE_DECORATOR = cst.Decorator(
        decorator=cst.Attribute(value=cst.Name("decorators"), attr=cst.Name("trace"))
    )
    _FUTURE_IMPORT_MATCH = m.ImportFrom(module=m.Name(value="__future__"))

    SYS_IMPORT = cst.Import(names=[cst.ImportAlias(name=cst.Name("sys"))])
    PYTYPE_IMPORT = cst.ImportFrom(
        module=cst.Name("tracing"), names=[cst.ImportAlias(name=cst.Name("decorators"))]
    )

    class State(enum.IntEnum):
        # No preamble has been generated, and no
        # viable preamble insertion point has been found
        INITIAL = 0

        # A fitting preamble insertion point has been found
        INSERTION_POINT_FOUND = 1

        # The preamble has been added to the AST
        PREAMBLE_GENERATED = 2

    def __init__(
        self,
        test_function_name_pattern: re.Pattern[str],
        sys_path_ext: cst.BaseSmallStatement,
    ):
        self.test_function_name_pattern: re.Pattern[str] = test_function_name_pattern
        self._sys_path_ext = sys_path_ext
        self._state: AppendDecoratorTransformer.State = (
            AppendDecoratorTransformer.State.INITIAL
        )

    def leave_Module(self, _: cst.Module, updated_node: cst.Module) -> cst.Module:
        # If there are no imports, then the state may not change completely
        if self._state != AppendDecoratorTransformer.State.PREAMBLE_GENERATED:
            ADT_LOGGER.debug("Preamble has not yet been added, adding at fallthru")
            # Generate missing imports at the top
            changes = cst.SimpleStatementLine(
                [
                    AppendDecoratorTransformer.SYS_IMPORT,
                    self._sys_path_ext,
                    AppendDecoratorTransformer.PYTYPE_IMPORT,
                ]
            )
            new_body = list(updated_node.body)
            new_body.insert(0, changes)

            self._state = AppendDecoratorTransformer.State.PREAMBLE_GENERATED
            return updated_node.with_changes(body=new_body)

        return updated_node

    def leave_Import(
        self, _: cst.Import, updated_node: cst.Import
    ) -> cst.BaseSmallStatement | cst.FlattenSentinel[cst.BaseSmallStatement]:
        if self._state != AppendDecoratorTransformer.State.PREAMBLE_GENERATED:
            ADT_LOGGER.debug("Adding preamble after Import")
            self._state = AppendDecoratorTransformer.State.PREAMBLE_GENERATED
            return cst.FlattenSentinel(
                [
                    updated_node,
                    AppendDecoratorTransformer.SYS_IMPORT,
                    self._sys_path_ext,
                    AppendDecoratorTransformer.PYTYPE_IMPORT,
                ]
            )

        return updated_node

    def visit_ImportFrom(self, node: cst.ImportFrom) -> bool | None:
        if self._state == AppendDecoratorTransformer.State.INITIAL:
            if m.matches(node, AppendDecoratorTransformer._FUTURE_IMPORT_MATCH):
                ADT_LOGGER.debug(
                    "Detected from __future__ import ..., continuing search for insertion point"
                )

            else:
                ADT_LOGGER.debug("ImportFrom detected that is unrelated to __future__")
                self._state = AppendDecoratorTransformer.State.INSERTION_POINT_FOUND

        return True

    def leave_ImportFrom(
        self, _: cst.ImportFrom, updated_node: cst.ImportFrom
    ) -> cst.FlattenSentinel[cst.BaseSmallStatement] | cst.BaseSmallStatement:
        if self._state == AppendDecoratorTransformer.State.INSERTION_POINT_FOUND:
            ADT_LOGGER.debug("Adding preamble after ImportFrom")
            self._state = AppendDecoratorTransformer.State.PREAMBLE_GENERATED
            return cst.FlattenSentinel(
                [
                    updated_node,
                    AppendDecoratorTransformer.SYS_IMPORT,
                    self._sys_path_ext,
                    AppendDecoratorTransformer.PYTYPE_IMPORT,
                ]
            )

        return updated_node

    def leave_ClassDef(
        self, _: cst.ClassDef, updated_node: cst.ClassDef
    ) -> cst.BaseStatement | cst.FlattenSentinel[cst.BaseStatement]:
        if self._state != AppendDecoratorTransformer.State.PREAMBLE_GENERATED:
            self._state = AppendDecoratorTransformer.State.PREAMBLE_GENERATED
            return cst.FlattenSentinel(
                [
                    cst.SimpleStatementLine(
                        [
                            AppendDecoratorTransformer.SYS_IMPORT,
                            self._sys_path_ext,
                            AppendDecoratorTransformer.PYTYPE_IMPORT,
                        ]
                    ),
                    updated_node,
                ]
            )

        return updated_node

    def leave_FunctionDef(
        self, _: cst.FunctionDef, updated_node: cst.FunctionDef
    ) -> cst.FlattenSentinel[cst.BaseStatement] | cst.FunctionDef:
        """
        Called on visiting a function definition node.
        Adds the trace decorator to the decorator list if function name matches test function name pattern.
        """
        if re.match(self.test_function_name_pattern, updated_node.name.value):
            ADT_LOGGER.debug(f"Adding decorator to {updated_node.name.value}")
            updated_node = updated_node.with_changes(
                decorators=(
                    *updated_node.decorators,
                    AppendDecoratorTransformer.TRACE_DECORATOR,
                )
            )

        else:
            ADT_LOGGER.debug(f"Skipping adding decorator to {updated_node.name.value}")

        if self._state != AppendDecoratorTransformer.State.PREAMBLE_GENERATED:
            self._state = AppendDecoratorTransformer.State.PREAMBLE_GENERATED
            return cst.FlattenSentinel(
                [
                    cst.SimpleStatementLine(
                        [
                            AppendDecoratorTransformer.SYS_IMPORT,
                            self._sys_path_ext,
                            AppendDecoratorTransformer.PYTYPE_IMPORT,
                        ]
                    ),
                    updated_node,
                ]
            )

        return updated_node<|MERGE_RESOLUTION|>--- conflicted
+++ resolved
@@ -10,12 +10,7 @@
 
 from .projio import Project
 import constants
-<<<<<<< HEAD
-
-from confgen import generate_cfg
-=======
 from common.ptconfig import write_config, TomlCfg, PyTypes
->>>>>>> 82dd8f1b
 
 
 class ApplicationStrategy(ABC):
