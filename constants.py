import re
import pandas as pd

PROJECT_NAME = "PyTypes"

CONFIG_FILE_NAME = "pytypes.toml"

TRACER_ATTRIBUTE = "pytype_tracer"

SAMPLE_CODE_FOLDER_NAME = "examples"

TRACE_DATA_FILE_ENDING = ".pytype"

<<<<<<< HEAD
=======
PYTEST_FUNCTION_PATTERN = re.compile(r"test_")
>>>>>>> df2b9881

class TraceData:
    FILENAME = "Filename"
    CLASS = "Class"
    FUNCNAME = "Function Name"
    LINENO = "Line Number"
    CATEGORY = "Category"
    VARNAME = "Name"
    VARTYPE = "Type"

    SCHEMA = {
        FILENAME: pd.StringDtype(),
        CLASS: object,
        FUNCNAME: pd.StringDtype(),
        LINENO: pd.UInt64Dtype(),
        # because of TraceDataCategory's inheritance from enum.Enum
        CATEGORY: pd.StringDtype(),
        VARNAME: pd.StringDtype(),
        VARTYPE: object,
    }<|MERGE_RESOLUTION|>--- conflicted
+++ resolved
@@ -11,10 +11,8 @@
 
 TRACE_DATA_FILE_ENDING = ".pytype"
 
-<<<<<<< HEAD
-=======
 PYTEST_FUNCTION_PATTERN = re.compile(r"test_")
->>>>>>> df2b9881
+
 
 class TraceData:
     FILENAME = "Filename"
