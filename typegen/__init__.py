--- conflicted
+++ resolved
@@ -1,10 +1,7 @@
 import logging
-
 import click
 import pathlib
-<<<<<<< HEAD
 from typegen.trace_data_file_collector import TraceDataFileCollector, DataFileCollector
-=======
 
 import constants
 
@@ -16,7 +13,6 @@
 from typegen.unification.drop_vars import DropVariablesOfMultipleTypesFilter
 from typegen.unification.subtyping import ReplaceSubTypesFilter
 from typegen.trace_data_file_collector import TraceDataFileCollector
->>>>>>> 452cff46
 
 from .strats.stub import StubFileGenerator
 from .strats.inline import InlineGenerator
@@ -116,12 +112,7 @@
 
     traced_df_folder = pathlib.Path(pytypes_cfg.pytypes.project)
     collector = TraceDataFileCollector()
-<<<<<<< HEAD
-    collector.collect_data(path, subdirs)
-    print(collector.trace_data)
-=======
-    collector.collect_trace_data(traced_df_folder, subdirs)
+    collector.collect_data(traced_df_folder, subdirs)
 
     print(collector.trace_data)
-    return
->>>>>>> 452cff46
+    return