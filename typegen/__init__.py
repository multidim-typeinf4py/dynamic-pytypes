--- conflicted
+++ resolved
@@ -18,12 +18,8 @@
 from .unification.keep_only_first import KeepOnlyFirstFilter
 
 from .strats.stub import StubFileGenerator
-<<<<<<< HEAD
 from .strats.inline import InlineGenerator, EvaluationInlineGenerator
-=======
-from .strats.inline import InlineGenerator
 from .strats.gen import TypeHintGenerator
->>>>>>> a5ef3e04
 
 __all__ = [
     DataFileCollector.__name__,
