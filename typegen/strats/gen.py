import abc
import logging
import pathlib
import typing

import libcst as cst
import pandas as pd

from constants import Column
from .imports import _AddImportTransformer

logger = logging.getLogger(__name__)


class TypeHintGenerator(abc.ABC):
    """Base class for different generation styles of type hints"""

    _REGISTRY: dict[str, typing.Type["TypeHintGenerator"]] = {}
    _PATH_GLOB = "*.py"

    types: pd.DataFrame

    @classmethod
    def __init_subclass__(cls, **kwargs):
        super().__init_subclass__(**kwargs)
        TypeHintGenerator._REGISTRY[cls.ident] = cls

    def __new__(
        cls: typing.Type["TypeHintGenerator"], /, ident: str, types: pd.DataFrame
    ) -> "TypeHintGenerator":
        if (subcls := TypeHintGenerator._REGISTRY.get(ident, None)) is not None:
            subinst = object.__new__(subcls)
            subinst.types = types

            return subinst

        raise LookupError(f"Unsupported typegen strategy format: {ident}")

    def _is_hintable_file(self, path: pathlib.Path) -> bool:
        if path.name.endswith("__init__.py"):
            return False

        return True

    def apply(self, root: pathlib.Path):
        files = self.types[Column.FILENAME].unique()
        as_paths = map(pathlib.Path, files)
        for path in filter(self._is_hintable_file, as_paths):
            # Get type hints relevant to this file
            applicable = self.types[self.types[Column.FILENAME] == str(path)]
            if not applicable.empty:
                logger.info(f"Generating type hints for {path}")

                from_root = root / path
                module = cst.parse_module(source=from_root.open().read())
                module_and_meta = cst.MetadataWrapper(module)

                typed = self._gen_hinted_ast(
<<<<<<< HEAD
                    df=applicable, ast_with_metadata=module_and_meta
=======
                    applicable=applicable, hintless_ast=module_and_meta
>>>>>>> a5ef3e04
                )
                imported = self._add_all_imports(applicable, typed)
                self._store_hinted_ast(source_file=from_root, hinting=imported)

    @abc.abstractmethod
    def _gen_hinted_ast(
        self, applicable: pd.DataFrame, ast_with_metadata: cst.MetadataWrapper
    ) -> cst.Module:
        """
        Perform operations to generate types for the given file
        """
        pass

    @abc.abstractmethod
    def _store_hinted_ast(self, source_file: pathlib.Path, hinting: cst.Module) -> None:
        """
        Store the hinted AST at the correct location, based upon the `source_file` param
        """
        pass

    def _add_all_imports(
        self,
        applicable: pd.DataFrame,
        hinted_ast: cst.Module,
    ) -> cst.Module:
        return hinted_ast.visit(_AddImportTransformer(applicable))<|MERGE_RESOLUTION|>--- conflicted
+++ resolved
@@ -56,11 +56,7 @@
                 module_and_meta = cst.MetadataWrapper(module)
 
                 typed = self._gen_hinted_ast(
-<<<<<<< HEAD
-                    df=applicable, ast_with_metadata=module_and_meta
-=======
-                    applicable=applicable, hintless_ast=module_and_meta
->>>>>>> a5ef3e04
+                    applicable=applicable, ast_with_metadata=module_and_meta
                 )
                 imported = self._add_all_imports(applicable, typed)
                 self._store_hinted_ast(source_file=from_root, hinting=imported)
