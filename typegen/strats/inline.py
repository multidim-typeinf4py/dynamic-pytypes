--- conflicted
+++ resolved
@@ -220,22 +220,10 @@
 
         rettypes = self._get_trace_for_rettype(original_node)
 
-<<<<<<< HEAD
         if rettypes.shape[0] > 1:
             self._on_multiple_hints_found(
                 original_node.name.value, rettypes, original_node
             )
-=======
-        assert (
-            rettypes.shape[0] <= 1
-        ), f"Found multiple hints for the return type:\n{rettypes[Column.VARTYPE].values}"
-
-        if updated_node.returns is not None:
-            logger.debug(
-                f"'{original_node.name.value}' already has an annotation, returning."
-            )
-            return updated_node
->>>>>>> 3fad8132
 
         returns: cst.Annotation | None
 
@@ -258,19 +246,12 @@
         self, original_node: cst.Param, updated_node: cst.Param
     ) -> cst.Param:
         params = self._get_trace_for_param(original_node)
-<<<<<<< HEAD
         if params.shape[0] > 1:
             self._on_multiple_hints_found(
                 updated_node.name.value,
                 params,
                 original_node,
             )
-=======
-        arg_hints = params[Column.VARNAME]
-        assert (
-            arg_hints.shape[0] <= 1
-        ), f"Found multiple hints for the parameter type: {arg_hints}"
->>>>>>> 3fad8132
 
         if updated_node.annotation is not None:
             logger.debug(
@@ -299,23 +280,17 @@
         local_vars, class_members, targets = self._get_trace_for_targets(original_node)
         hinted_targets: list[cst.BaseSmallStatement] = []
 
-        for target_name, target_node in itertools.chain(targets.attrs, targets.names):
-            if isinstance(target_node, cst.Name):
-                hinted = local_vars[local_vars[Column.VARNAME] == target_name]
+        for ident, var in itertools.chain(targets.attrs, targets.names):
+            if isinstance(var, cst.Name):
+                hinted = local_vars[local_vars[Column.VARNAME] == ident]
             else:
-                hinted = class_members[class_members[Column.VARNAME] == target_name]
-
-<<<<<<< HEAD
+                hinted = class_members[class_members[Column.VARNAME] == ident]
+
             if hinted.shape[0] > 1:
                 self._on_multiple_hints_found(ident, hinted, original_node)
-=======
-            assert (
-                hinted.shape[0] <= 1
-            ), f"Found more than one type hint for {target_name}: \n{hinted}"
->>>>>>> 3fad8132
 
             if hinted.empty:
-                logger.debug(f"No type hint stored for {target_name} in AugAssign")
+                logger.debug(f"No type hint stored for {ident} in AugAssign")
                 logger.debug("Not adding AnnAssign for AugAssign")
                 continue
 
@@ -325,7 +300,7 @@
             hinted_targets.append(
                 cst.AnnAssign(
                     target=original_node.target,
-                    annotation=_create_annotation_from_vartype(hint),
+                    annotation=cst.Annotation(cst.Name(value=hint)),
                     value=None,
                 )
             )
@@ -340,35 +315,25 @@
 
         if len(targets.names) + len(targets.attrs) > 1:
             hinted_targets: list[cst.BaseSmallStatement] = []
-            for target_name, target_node in itertools.chain(
-                targets.attrs, targets.names
-            ):
-                if isinstance(target_node, cst.Name):
-                    logger.debug(f"Searching for '{target_name}' in local variables")
-                    hinted = local_vars[local_vars[Column.VARNAME] == target_name]
+            for ident, var in itertools.chain(targets.attrs, targets.names):
+                if isinstance(var, cst.Name):
+                    logger.debug(f"Searching for '{ident}' in local variables")
+                    hinted = local_vars[local_vars[Column.VARNAME] == ident]
                 else:
-                    logger.debug(f"Searching for '{target_name}' in class attributes")
-                    hinted = class_members[
-                        class_members[Column.VARNAME] == target_name
-                    ]
-
-<<<<<<< HEAD
+                    logger.debug(f"Searching for '{ident}' in class attributes")
+                    hinted = class_members[class_members[Column.VARNAME] == ident]
+
                 if hinted.shape[0] > 1:
                     self._on_multiple_hints_found(ident, hinted, original_node)
-=======
-                assert (
-                    hinted.shape[0] <= 1
-                ), f"Found more than one type hint for {target_name}"
->>>>>>> 3fad8132
 
                 if hinted.empty:
-                    if isinstance(target_node, cst.Attribute):
+                    if isinstance(var, cst.Attribute):
                         logger.debug(
-                            f"Skipping hint for {target_name}, as annotating \
+                            f"Skipping hint for {ident}, as annotating \
                             class members externally is forbidden"
                         )
                     else:
-                        logger.debug(f"Hint for {target_name} could not be found")
+                        logger.debug(f"Hint for {ident} could not be found")
 
                     logger.debug("Not adding AnnAssign for Assign")
                     continue
@@ -377,11 +342,11 @@
                     hint_ty = hinted[Column.VARTYPE].values[0]
                     assert hint_ty is not None
 
-                    logger.debug(f"Found '{hint_ty}' for '{target_name}'")
+                    logger.debug(f"Found '{hint_ty}' for '{ident}'")
                     hinted_targets.append(
                         cst.AnnAssign(
-                            target=target_node,
-                            annotation=_create_annotation_from_vartype(hint_ty),
+                            target=var,
+                            annotation=cst.Annotation(cst.Name(value=hint_ty)),
                             value=None,
                         )
                     )
@@ -389,23 +354,17 @@
             hinted_targets.append(original_node)
             return cst.FlattenSentinel(hinted_targets)
 
-        target_name, target_node = next(itertools.chain(targets.attrs, targets.names))
-        if isinstance(target_node, cst.Name):
-            hinted = local_vars[local_vars[Column.VARNAME] == target_name]
+        ident, var = next(itertools.chain(targets.attrs, targets.names))
+        if isinstance(var, cst.Name):
+            hinted = local_vars[local_vars[Column.VARNAME] == ident]
         else:
-            hinted = class_members[class_members[Column.VARNAME] == target_name]
-
-<<<<<<< HEAD
+            hinted = class_members[class_members[Column.VARNAME] == ident]
+
         if hinted.shape[0] > 1:
             self._on_multiple_hints_found(ident, hinted, original_node)
-=======
-        assert (
-            hinted.shape[0] <= 1
-        ), f"Found more than one type hint for '{target_name}'"
->>>>>>> 3fad8132
 
         if hinted.empty:
-            logger.debug(f"No hints found for '{target_name}'")
+            logger.debug(f"No hints found for '{ident}'")
             logger.debug("Not adding type hint annotation for Assign")
             return updated_node
 
@@ -413,13 +372,13 @@
         assert hint_ty is not None
 
         logger.debug(
-            f"Replacing Assign for '{target_name}' with AnnAssign with hint '{hint_ty}'"
+            f"Replacing Assign for '{ident}' with AnnAssign with hint '{hint_ty}'"
         )
 
         # Replace simple assignment with annotated assignment
         return cst.AnnAssign(
             target=original_node.targets[0].target,
-            annotation=_create_annotation_from_vartype(hint_ty),
+            annotation=cst.Annotation(cst.Name(value=hint_ty)),
             value=original_node.value,
         )
 
@@ -432,14 +391,42 @@
         tgt_cnt = len(targets.attrs) + len(targets.names)
         assert tgt_cnt == 1, f"Only exactly one target is possible, found {tgt_cnt}"
 
-        return updated_node
-
-<<<<<<< HEAD
+        ident, ident_node = next(itertools.chain(targets.attrs, targets.names))
+        logger.debug(f"Searching for hints to '{ident}' for an Assign")
+
         hinted = local_var if isinstance(ident_node, cst.Name) else class_member
         if hinted.shape[0] > 1:
             self._on_multiple_hints_found(ident, hinted, original_node)
-=======
->>>>>>> 3fad8132
+
+        if hinted.empty and original_node.value is None:
+            logger.debug(
+                "Removing AnnAssign without value \
+                    because no type hint can be provided"
+            )
+            return cst.RemoveFromParent()
+
+        elif hinted.empty and original_node.value is not None:
+            logger.debug(
+                "Replacing AnnAssign with value by Assign without type hint \
+                    because no type hint can be provided"
+            )
+            return cst.Assign(
+                targets=[cst.AssignTarget(original_node.target)],
+                value=original_node.value,
+            )
+
+        else:
+            hint_ty = hinted[Column.VARTYPE].values[0]
+            assert hint_ty is not None
+
+            logger.debug(f"Using '{hint_ty}' for the AnnAssign with '{ident}'")
+
+            # Replace simple assignment with annotated assignment
+            return updated_node.with_changes(
+                target=original_node.target,
+                annotation=cst.Annotation(cst.Name(value=hint_ty)),
+                value=original_node.value,
+            )
 
 class RemoveAllTypeHintsTransformer(cst.CSTTransformer):
     """Transforms the CST by removing all type hints."""
@@ -470,7 +457,7 @@
             stringified = cst.Module([]).code_for_node(node)
         except AttributeError:
             stringified = node.__class__.__name__
-        file = self.df[TraceData.FILENAME].values[0]
+        file = self.df[Column.FILENAME].values[0]
         with pd.option_context("display.max_rows", None, "display.max_columns", None):
             raise ValueError(
                 f"In {file}: found more than one type hint for {ident}\nNode: {stringified}\n{hints_found}"
