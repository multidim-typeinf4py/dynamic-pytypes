from dataclasses import dataclass
import functools
import itertools
import logging
import operator
import os
import pathlib

import pandas as pd
import libcst as cst
from libcst.metadata import PositionProvider

from constants import Column
from tracing.trace_data_category import TraceDataCategory
from typegen.strats.gen import TypeHintGenerator

logger = logging.getLogger(__name__)


@dataclass
class Targets:
    names: list[tuple[str, cst.Name]]
    attrs: list[tuple[str, cst.Attribute]]


class TargetExtractor(cst.CSTVisitor):
    targets: Targets

    def __init__(self):
        self.targets = Targets(list(), list())

    def visit_Attribute(self, node: cst.Attribute) -> bool | None:
        self.targets.attrs.append((node.attr.value, node))
        return False

    def visit_Name(self, node: cst.Name) -> bool | None:
        self.targets.names.append((node.value, node))
        return False


def _find_targets(
    node: cst.Assign | cst.AnnAssign | cst.AugAssign,
) -> Targets:
    extractor = TargetExtractor()
    if isinstance(node, cst.AnnAssign | cst.AugAssign):
        node.target.visit(extractor)
    else:
        for target in node.targets:
            target.visit(extractor)
    return extractor.targets


def _create_annotation_from_vartype(vartype: str) -> cst.Annotation:
    # handle union types
    vartypes = vartype.split(" | ")
    if len(vartypes) == 1:
        return cst.Annotation(annotation=cst.Name(vartype))

    as_types = list(map(cst.Name, vartypes))

    lhs, rhs, remaining = *as_types[:2], as_types[2:]

    initial = cst.BinaryOperation(left=lhs, operator=cst.BitOr(), right=rhs)
    combined = functools.reduce(
        lambda acc, curr: cst.BinaryOperation(left=acc, operator=cst.BitOr(), right=curr), remaining, initial
    )
    return cst.Annotation(annotation=combined)


class TypeHintTransformer(cst.CSTTransformer):
    """Transforms the CST by adding the traced type hints without modifying the original type hints."""

    METADATA_DEPENDENCIES = (PositionProvider,)

    def __init__(self, module: str, relevant: pd.DataFrame) -> None:
        super().__init__()

        # corner case: NoneType can be hinted with None to avoid needing an import
        self.df = relevant.copy()

        builtin_mask = self.df[Column.VARTYPE_MODULE].isnull()
        nonetype_mask = self.df[Column.VARTYPE] == "NoneType"

        mask = functools.reduce(operator.and_, [builtin_mask, nonetype_mask])
        self.df.loc[mask, Column.VARTYPE] = "None"

        self._module = module
        self._scope_stack: list[cst.FunctionDef | cst.ClassDef] = []

    def _innermost_class(self) -> cst.ClassDef | None:
        fromtop = reversed(self._scope_stack)
        classes = filter(lambda p: isinstance(p, cst.ClassDef), fromtop)

        first: cst.ClassDef | None = next(classes, None)  # type: ignore
        return first

    def _innermost_function(self) -> cst.FunctionDef | None:
        fromtop = reversed(self._scope_stack)
        fdefs = filter(lambda p: isinstance(p, cst.FunctionDef), fromtop)

        first: cst.FunctionDef | None = next(fdefs, None)  # type: ignore
        return first

    def _get_trace_for_targets(
        self, node: cst.Assign | cst.AnnAssign | cst.AugAssign
    ) -> tuple[pd.DataFrame, pd.DataFrame, Targets]:
        """
        Fetches trace data for the targets from the given assignment statement.
        Return order is (variables, class attributes, targets)
        """
        targets = _find_targets(node)
        name_idents = list(map(operator.itemgetter(0), targets.names))
        attr_idents = list(map(operator.itemgetter(0), targets.attrs))

        containing_classes: list[cst.ClassDef] = []

        # Crawl over class stack and analyse available attributes
        # Iterate in reverse to match scope resolution order
        for scope in reversed(self._scope_stack):
            if isinstance(scope, cst.ClassDef):
                containing_classes.append(scope)

        if not len(containing_classes):
            class_mask = self.df[Column.CLASS].isnull()
            class_module_mask = self.df[Column.CLASS_MODULE].isnull()
        else:
            class_names = list(map(lambda c: c.name.value, containing_classes))
            class_mask = self.df[Column.CLASS].isin(class_names)

            # This column can only ever contain project files, as we never
            # trace the internals of files outside of the given project
            # (i.e. no stdlib, no venv etc.), so this check is safe
            class_module_mask = self.df[Column.CLASS_MODULE] == self._module

        pos = self.get_metadata(PositionProvider, node).start
        name_mask = [
            class_module_mask,
            class_mask,
            self.df[Column.LINENO] == pos.line,
            self.df[Column.CATEGORY] == TraceDataCategory.LOCAL_VARIABLE,
            self.df[Column.VARNAME].isin(name_idents),
        ]
        attr_mask = [
            class_module_mask,
            class_mask,
            self.df[Column.LINENO] == 0,
            self.df[Column.CATEGORY] == TraceDataCategory.CLASS_MEMBER,
            self.df[Column.VARNAME].isin(attr_idents),
        ]

        names = self.df[functools.reduce(operator.and_, name_mask)]
        attrs = self.df[functools.reduce(operator.and_, attr_mask)]

        return names, attrs, targets

    def _get_trace_for_param(self, node: cst.Param) -> pd.DataFrame:
        # Retrieve outermost function from parent stack
        fdef = self._innermost_function()
        assert (
            fdef is not None
        ), f"param {node.name.value} has not been associated with a function"

        pos = self.get_metadata(PositionProvider, node).start
        param_name = node.name.value

        param_masks = [
            self.df[Column.CATEGORY] == TraceDataCategory.FUNCTION_PARAMETER,
            self.df[Column.FUNCNAME] == fdef.name.value,
            self.df[Column.LINENO] == pos.line,
            self.df[Column.VARNAME] == param_name,
        ]
        params = self.df[functools.reduce(operator.and_, param_masks)]
        return params

    def _get_trace_for_rettype(self, node: cst.FunctionDef) -> pd.DataFrame:
        # Retrieve outermost class from parent stack
        # to disambig. methods and functions
        cdef = self._innermost_class()
        if cdef is not None:
            clazz_mask = self.df[Column.CLASS] == cdef.name.value
            class_module_mask = self.df[Column.CLASS_MODULE] == self._module
        else:
            clazz_mask = self.df[Column.CLASS].isnull()
            class_module_mask = self.df[Column.CLASS_MODULE].isnull()

        rettype_masks = [
            class_module_mask,
            clazz_mask,
            self.df[Column.LINENO] == 0,  # return type, always stored at line 0
            self.df[Column.CATEGORY] == TraceDataCategory.FUNCTION_RETURN,
            self.df[Column.VARNAME] == node.name.value,
        ]
        rettypes = self.df[functools.reduce(operator.and_, rettype_masks)]
        return rettypes

    def visit_ClassDef(self, cdef: cst.ClassDef) -> bool | None:
        logger.debug(f"Entering class '{cdef.name.value}'")

        # Track ClassDefs to disambiguate functions from methods
        self._scope_stack.append(cdef)
        return True

    def leave_ClassDef(self, _: cst.ClassDef, updated: cst.ClassDef) -> cst.ClassDef:
        logger.debug(f"Leaving class '{updated.name.value}'")

        self._scope_stack.pop()
        return updated

    def visit_FunctionDef(self, fdef: cst.FunctionDef) -> bool | None:
        logger.debug(f"Entering function '{fdef.name.value}'")
        self._scope_stack.append(fdef)
        return True

    def leave_FunctionDef(
        self, original_node: cst.FunctionDef, updated_node: cst.FunctionDef
    ) -> cst.FunctionDef:
        logger.debug(f"Leaving FunctionDef '{original_node.name.value}'")
        self._scope_stack.pop()

        rettypes = self._get_trace_for_rettype(original_node)

        assert (
            rettypes.shape[0] <= 1
        ), f"Found multiple hints for the return type:\n{rettypes[Column.VARTYPE].values}"

        if updated_node.returns is not None:
            logger.debug(
                f"'{original_node.name.value}' already has an annotation, returning."
            )
            return updated_node

        returns: cst.Annotation | None

        # no type hint, skip
        if rettypes.empty:
            logger.debug(f"No return type hint found for {original_node.name.value}")
            return updated_node
        else:
            rettype = rettypes[Column.VARTYPE].values[0]
            assert rettype is not None

            logger.debug(
                f"Applying return type hint '{rettype}' to '{original_node.name.value}'"
            )
            returns = cst.Annotation(cst.Name(rettype))

        return updated_node.with_changes(returns=returns)

    def leave_Param(
        self, original_node: cst.Param, updated_node: cst.Param
    ) -> cst.Param:
        params = self._get_trace_for_param(original_node)
        arg_hints = params[Column.VARNAME]
        assert (
            arg_hints.shape[0] <= 1
        ), f"Found multiple hints for the parameter type: {arg_hints}"

        if updated_node.annotation is not None:
            logger.debug(
                f"'{original_node.name.value}' already has an annotation, returning."
            )
            return updated_node

        # no type hint, skip
        if arg_hints.empty:
            logger.debug(f"No hint found for parameter '{original_node.name.value}'")
            return updated_node

        argtype = params[Column.VARTYPE].values[0]
        assert argtype is not None

        logger.debug(
            f"Applying hint '{argtype}' to parameter '{original_node.name.value}'"
        )
        return updated_node.with_changes(
            annotation=_create_annotation_from_vartype(argtype)
        )

    def leave_AugAssign(
        self, original_node: cst.AugAssign, _: cst.AugAssign
    ) -> cst.FlattenSentinel[cst.BaseSmallStatement]:
        local_vars, class_members, targets = self._get_trace_for_targets(original_node)
        hinted_targets: list[cst.BaseSmallStatement] = []

<<<<<<< HEAD
        for target_name, target_node in itertools.chain(targets.attrs, targets.names):
            if isinstance(target_node, cst.Name):
                hinted = local_vars[local_vars[TraceData.VARNAME] == target_name]
            else:
                hinted = class_members[class_members[TraceData.VARNAME] == target_name]
=======
        for ident, var in itertools.chain(targets.attrs, targets.names):
            if isinstance(var, cst.Name):
                hinted = local_vars[local_vars[Column.VARNAME] == ident]
            else:
                hinted = class_members[class_members[Column.VARNAME] == ident]
>>>>>>> a5ef3e04

            assert (
                hinted.shape[0] <= 1
            ), f"Found more than one type hint for {target_name}: \n{hinted}"

            if hinted.empty:
                logger.debug(f"No type hint stored for {target_name} in AugAssign")
                logger.debug("Not adding AnnAssign for AugAssign")
                continue

            hint = hinted[Column.VARTYPE].values[0]
            assert hint is not None

            hinted_targets.append(
                cst.AnnAssign(
                    target=original_node.target,
                    annotation=_create_annotation_from_vartype(hint),
                    value=None,
                )
            )

        hinted_targets.append(original_node)
        return cst.FlattenSentinel(hinted_targets)

    def leave_Assign(
        self, original_node: cst.Assign, updated_node: cst.Assign
    ) -> cst.Assign | cst.AnnAssign | cst.FlattenSentinel[cst.BaseSmallStatement]:
        local_vars, class_members, targets = self._get_trace_for_targets(original_node)

        if len(targets.names) + len(targets.attrs) > 1:
            hinted_targets: list[cst.BaseSmallStatement] = []
<<<<<<< HEAD
            for target_name, target_node in itertools.chain(
                targets.attrs, targets.names
            ):
                if isinstance(target_node, cst.Name):
                    logger.debug(f"Searching for '{target_name}' in local variables")
                    hinted = local_vars[local_vars[TraceData.VARNAME] == target_name]
                else:
                    logger.debug(f"Searching for '{target_name}' in class attributes")
                    hinted = class_members[
                        class_members[TraceData.VARNAME] == target_name
                    ]
=======
            for ident, var in itertools.chain(targets.attrs, targets.names):
                if isinstance(var, cst.Name):
                    logger.debug(f"Searching for '{ident}' in local variables")
                    hinted = local_vars[local_vars[Column.VARNAME] == ident]
                else:
                    logger.debug(f"Searching for '{ident}' in class attributes")
                    hinted = class_members[class_members[Column.VARNAME] == ident]
>>>>>>> a5ef3e04

                assert (
                    hinted.shape[0] <= 1
                ), f"Found more than one type hint for {target_name}"

                if hinted.empty:
                    if isinstance(target_node, cst.Attribute):
                        logger.debug(
                            f"Skipping hint for {target_name}, as annotating \
                            class members externally is forbidden"
                        )
                    else:
                        logger.debug(f"Hint for {target_name} could not be found")

                    logger.debug("Not adding AnnAssign for Assign")
                    continue

                else:
                    hint_ty = hinted[Column.VARTYPE].values[0]
                    assert hint_ty is not None

                    logger.debug(f"Found '{hint_ty}' for '{target_name}'")
                    hinted_targets.append(
                        cst.AnnAssign(
<<<<<<< HEAD
                            target=target_node,
                            annotation=cst.Annotation(cst.Name(value=hint_ty)),
=======
                            target=var,
                            annotation=_create_annotation_from_vartype(hint_ty),
>>>>>>> a5ef3e04
                            value=None,
                        )
                    )

            hinted_targets.append(original_node)
            return cst.FlattenSentinel(hinted_targets)

<<<<<<< HEAD
        target_name, target_node = next(itertools.chain(targets.attrs, targets.names))
        if isinstance(target_node, cst.Name):
            hinted = local_vars[local_vars[TraceData.VARNAME] == target_name]
        else:
            hinted = class_members[class_members[TraceData.VARNAME] == target_name]
=======
        ident, var = next(itertools.chain(targets.attrs, targets.names))
        if isinstance(var, cst.Name):
            hinted = local_vars[local_vars[Column.VARNAME] == ident]
        else:
            hinted = class_members[class_members[Column.VARNAME] == ident]
>>>>>>> a5ef3e04

        assert (
            hinted.shape[0] <= 1
        ), f"Found more than one type hint for '{target_name}'"

        if hinted.empty:
            logger.debug(f"No hints found for '{target_name}'")
            logger.debug("Not adding type hint annotation for Assign")
            return updated_node

        hint_ty = hinted[Column.VARTYPE].values[0]
        assert hint_ty is not None

        logger.debug(
            f"Replacing Assign for '{target_name}' with AnnAssign with hint '{hint_ty}'"
        )

        # Replace simple assignment with annotated assignment
        return cst.AnnAssign(
            target=original_node.targets[0].target,
            annotation=_create_annotation_from_vartype(hint_ty),
            value=original_node.value,
        )

    def leave_AnnAssign(
        self, original_node: cst.AnnAssign, updated_node: cst.AnnAssign
    ) -> cst.Assign | cst.AnnAssign | cst.RemovalSentinel:
        local_var, class_member, targets = self._get_trace_for_targets(original_node)

        # only one target is possible
        tgt_cnt = len(targets.attrs) + len(targets.names)
        assert tgt_cnt == 1, f"Only exactly one target is possible, found {tgt_cnt}"

        return updated_node


class RemoveAllTypeHintsTransformer(cst.CSTTransformer):
    """Transforms the CST by removing all type hints."""

    def leave_FunctionDef(
        self, _: cst.FunctionDef, updated_node: cst.FunctionDef
    ) -> cst.FunctionDef:
        return updated_node.with_changes(returns=None)

<<<<<<< HEAD
    def leave_Param(self, _: cst.Param, updated_node: cst.Param) -> cst.Param:
        return updated_node.with_changes(annotation=None)
=======
        else:
            hint_ty = hinted[Column.VARTYPE].values[0]
            assert hint_ty is not None
>>>>>>> a5ef3e04

    def leave_AnnAssign(
        self, original_node: cst.AnnAssign, _: cst.AnnAssign
    ) -> cst.Assign | cst.AnnAssign | cst.RemovalSentinel:
        if original_node.value is None:
            return cst.RemoveFromParent()

<<<<<<< HEAD
        return cst.Assign(
            targets=[cst.AssignTarget(original_node.target)],
            value=original_node.value,
        )
=======
            # Replace simple assignment with annotated assignment
            return updated_node.with_changes(
                target=original_node.target,
                annotation=_create_annotation_from_vartype(hint_ty),
                value=original_node.value,
            )
>>>>>>> a5ef3e04


class InlineGenerator(TypeHintGenerator):
    ident = "inline"

    def _gen_hinted_ast(
        self, applicable: pd.DataFrame, ast_with_metadata: cst.MetadataWrapper
    ) -> cst.Module:
        # Access is safe, as check in base class guarantees at least one element
        filename = applicable[Column.FILENAME].values[0]
        assert filename is not None

        path = os.path.splitext(filename)[0]
        as_module = path.replace(os.path.sep, ".")

        transformer = TypeHintTransformer(as_module, applicable)
        hinted = ast_with_metadata.visit(transformer)

        return hinted

    def _store_hinted_ast(self, source_file: pathlib.Path, hinting: cst.Module) -> None:
        # Inline means overwriting the original
        contents = hinting.code
        with source_file.open("w") as f:
            f.write(contents)


class EvaluationInlineGenerator(InlineGenerator):
    ident = "eval_inline"

    def _gen_hinted_ast(
        self, applicable: pd.DataFrame, ast_with_metadata: cst.MetadataWrapper
    ) -> cst.Module:
        # Access is safe, as check in base class guarantees at least one element
        filename = applicable[TraceData.FILENAME].values[0]
        assert filename is not None

        path = os.path.splitext(filename)[0]
        as_module = path.replace(os.path.sep, ".")

        remove_hints_transformer = RemoveAllTypeHintsTransformer()
        hintless_ast = ast_with_metadata.visit(remove_hints_transformer)

        hintless_ast_with_metadata = cst.MetadataWrapper(hintless_ast)
        typehint_transformer = TypeHintTransformer(as_module, applicable)
        hinted = hintless_ast_with_metadata.visit(typehint_transformer)

        return hinted
<|MERGE_RESOLUTION|>--- conflicted
+++ resolved
@@ -282,19 +282,11 @@
         local_vars, class_members, targets = self._get_trace_for_targets(original_node)
         hinted_targets: list[cst.BaseSmallStatement] = []
 
-<<<<<<< HEAD
         for target_name, target_node in itertools.chain(targets.attrs, targets.names):
             if isinstance(target_node, cst.Name):
-                hinted = local_vars[local_vars[TraceData.VARNAME] == target_name]
+                hinted = local_vars[local_vars[Column.VARNAME] == target_name]
             else:
-                hinted = class_members[class_members[TraceData.VARNAME] == target_name]
-=======
-        for ident, var in itertools.chain(targets.attrs, targets.names):
-            if isinstance(var, cst.Name):
-                hinted = local_vars[local_vars[Column.VARNAME] == ident]
-            else:
-                hinted = class_members[class_members[Column.VARNAME] == ident]
->>>>>>> a5ef3e04
+                hinted = class_members[class_members[Column.VARNAME] == target_name]
 
             assert (
                 hinted.shape[0] <= 1
@@ -326,27 +318,17 @@
 
         if len(targets.names) + len(targets.attrs) > 1:
             hinted_targets: list[cst.BaseSmallStatement] = []
-<<<<<<< HEAD
             for target_name, target_node in itertools.chain(
                 targets.attrs, targets.names
             ):
                 if isinstance(target_node, cst.Name):
                     logger.debug(f"Searching for '{target_name}' in local variables")
-                    hinted = local_vars[local_vars[TraceData.VARNAME] == target_name]
+                    hinted = local_vars[local_vars[Column.VARNAME] == target_name]
                 else:
                     logger.debug(f"Searching for '{target_name}' in class attributes")
                     hinted = class_members[
-                        class_members[TraceData.VARNAME] == target_name
+                        class_members[Column.VARNAME] == target_name
                     ]
-=======
-            for ident, var in itertools.chain(targets.attrs, targets.names):
-                if isinstance(var, cst.Name):
-                    logger.debug(f"Searching for '{ident}' in local variables")
-                    hinted = local_vars[local_vars[Column.VARNAME] == ident]
-                else:
-                    logger.debug(f"Searching for '{ident}' in class attributes")
-                    hinted = class_members[class_members[Column.VARNAME] == ident]
->>>>>>> a5ef3e04
 
                 assert (
                     hinted.shape[0] <= 1
@@ -371,13 +353,8 @@
                     logger.debug(f"Found '{hint_ty}' for '{target_name}'")
                     hinted_targets.append(
                         cst.AnnAssign(
-<<<<<<< HEAD
                             target=target_node,
-                            annotation=cst.Annotation(cst.Name(value=hint_ty)),
-=======
-                            target=var,
                             annotation=_create_annotation_from_vartype(hint_ty),
->>>>>>> a5ef3e04
                             value=None,
                         )
                     )
@@ -385,19 +362,11 @@
             hinted_targets.append(original_node)
             return cst.FlattenSentinel(hinted_targets)
 
-<<<<<<< HEAD
         target_name, target_node = next(itertools.chain(targets.attrs, targets.names))
         if isinstance(target_node, cst.Name):
-            hinted = local_vars[local_vars[TraceData.VARNAME] == target_name]
+            hinted = local_vars[local_vars[Column.VARNAME] == target_name]
         else:
-            hinted = class_members[class_members[TraceData.VARNAME] == target_name]
-=======
-        ident, var = next(itertools.chain(targets.attrs, targets.names))
-        if isinstance(var, cst.Name):
-            hinted = local_vars[local_vars[Column.VARNAME] == ident]
-        else:
-            hinted = class_members[class_members[Column.VARNAME] == ident]
->>>>>>> a5ef3e04
+            hinted = class_members[class_members[Column.VARNAME] == target_name]
 
         assert (
             hinted.shape[0] <= 1
@@ -442,14 +411,8 @@
     ) -> cst.FunctionDef:
         return updated_node.with_changes(returns=None)
 
-<<<<<<< HEAD
     def leave_Param(self, _: cst.Param, updated_node: cst.Param) -> cst.Param:
         return updated_node.with_changes(annotation=None)
-=======
-        else:
-            hint_ty = hinted[Column.VARTYPE].values[0]
-            assert hint_ty is not None
->>>>>>> a5ef3e04
 
     def leave_AnnAssign(
         self, original_node: cst.AnnAssign, _: cst.AnnAssign
@@ -457,19 +420,10 @@
         if original_node.value is None:
             return cst.RemoveFromParent()
 
-<<<<<<< HEAD
         return cst.Assign(
             targets=[cst.AssignTarget(original_node.target)],
             value=original_node.value,
         )
-=======
-            # Replace simple assignment with annotated assignment
-            return updated_node.with_changes(
-                target=original_node.target,
-                annotation=_create_annotation_from_vartype(hint_ty),
-                value=original_node.value,
-            )
->>>>>>> a5ef3e04
 
 
 class InlineGenerator(TypeHintGenerator):
